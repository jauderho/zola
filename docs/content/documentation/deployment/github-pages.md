+++
title = "GitHub Pages"
weight = 30
+++

By default, GitHub Pages uses Jekyll (a ruby based static site generator),
but you can also publish any generated files provided you have an `index.html` file in the root of a branch called
`gh-pages` or `master`. In addition you can publish from a `docs` directory in your repository. That branch name can
also be manually changed in the settings of a repository. To serve a site at `<username>.github.io` or
`<organization>.github.io`, you must name the repository `<username>.github.io` or
`<organization>.github.io` (otherwise GitHub will append the repository name to the URL, e.g.:
`<username>.github.io/<repositoryname>`.

We can use any continuous integration (CI) server to build and deploy our site. For example:

 * [Github Actions](#github-actions)
 * [Travis CI](#travis-ci)

In either case, it seems to work best if you use `git submodule` to include your theme, e.g.:

<<<<<<< HEAD
```bash
=======
```sh
>>>>>>> 662c2d3e
git submodule add https://github.com/getzola/after-dark.git themes/after-dark
```

## Github Actions

Using *Github Actions* for the deployment of your Zola-Page on Github-Pages is pretty easy. You basically need three things:

1. A *Personal access token* to give the *Github Action* the permission to push into your repository.
2. Create the *Github Action*.
3. Check the *Github Pages* section in repository settings.

Let's start with the token.

For creating the token either click on [here](https://github.com/settings/tokens) or go to Settings > Developer Settings > Personal access tokens. Under the *Select Scopes* section, give it *repo* permissions and click *Generate token*. Then copy the token, navigate to your repository and add in the Settings tab the *Secret* `TOKEN` and paste your token in it.

Next we need to create the *Github Action*. Here we can make use of the [zola-deploy-action](https://github.com/shalzz/zola-deploy-action). Go to the *Actions* tab of your repository, click on *set up a workflow yourself* to get a blank workflow file. Copy the following script into it and commit it afterwards.

```yaml
# On every push this script is executed
on: push
name: Build and deploy GH Pages
jobs:
  build:
    runs-on: ubuntu-latest
    steps:
      - name: checkout
        uses: actions/checkout@v2
      - name: build_and_deploy
        uses: shalzz/zola-deploy-action@v0.14.1
        env:
          # Target branch
          PAGES_BRANCH: gh-pages
          # Provide personal access token
          TOKEN: ${{ secrets.TOKEN }}
```

This script is pretty simple, because the [zola-deploy-action](https://github.com/shalzz/zola-deploy-action) is doing everything for you. You just need to provide some details. For more configuration options check out the [README](https://github.com/shalzz/zola-deploy-action/blob/master/README.md).

By committing the action your first build is triggered. Wait until it's finished, then you should see in your repository a new branch *gh-pages* with the compiled *Zola* page in it.

Finally we need to check the *Github Pages* section of the repository settings. Click on the *Settings* tab and scroll down to the *Github Pages* section. Check if the source is set to *gh-pages* branch and the directory is */ (root)*. You should also see your *Github Pages* link.

There you can also configure a *custom domain* and *Enforce HTTPS* mode. Before configuring a *custom domains*, please check out [this](https://github.com/shalzz/zola-deploy-action/blob/master/README.md#custom-domain).

If you want to keep the source of your site in a private repository (including, for example, draft
posts), adapt the following `.github/workflows/main.yml`:

```yaml
on: push
jobs:
  build:
    runs-on: ubuntu-latest
    if: github.ref != 'refs/heads/main'
    steps:
      - name: 'checkout'
        uses: actions/checkout@v2
      - name: 'build'
        uses: shalzz/zola-deploy-action@v0.13.0
        env:
          PAGES_BRANCH: gh-pages
          BUILD_DIR: .
          TOKEN: ${{ secrets.TOKEN }}
          # BUILD_ONLY: true
  build_and_deploy:
    runs-on: ubuntu-latest
    if: github.ref == 'refs/heads/main'
    steps:
      - name: 'checkout'
        uses: actions/checkout@v2
      - name: 'build and deploy'
        uses: shalzz/zola-deploy-action@v0.13.0
        env:
          PAGES_BRANCH: master
          BUILD_DIR: .
          TOKEN: ${{ secrets.PUBLIC_TOKEN }}
          REPOSITORY: username/username.github.io
```
by substituting your username or organization.

## Travis CI

Alternatively, you can use [Travis CI](https://www.travis-ci.com/) to automatically publish the site. If you are not using Travis
already, you will need to login with the GitHub OAuth and activate Travis for the repository.
Don't forget to also check if your repository allows GitHub Pages in its settings.

## Ensure that Travis can access your theme

Depending on how you added your theme, Travis may not know how to access
it. The best way to ensure that it will have full access to the theme is to use git
submodules. When doing this, ensure that you are using the `https` version of the URL.

<<<<<<< HEAD
```bash
=======
```sh
>>>>>>> 662c2d3e
$ git submodule add {THEME_URL} themes/{THEME_NAME}
```

### Allowing Travis to push to GitHub

Before pushing anything, Travis needs a Github private access key to make changes to your repository.
If you're already logged in to your account, just click [here](https://github.com/settings/tokens) to go to
your tokens page.
Otherwise, navigate to `Settings > Developer Settings > Personal Access Tokens`.
Generate a new token and give it any description you'd like.
Under the "Select Scopes" section, give it repo permissions. Click "Generate token" to finish up.

Your token will now be visible.
Copy it into your clipboard and head back to Travis.
Once on Travis, click on your project, and navigate to "Settings". Scroll down to "Environment Variables" and input a name of `GH_TOKEN` with a value of your access token.
Make sure that "Display value in build log" is off, and then click add. Now Travis has access to your repository.

### Setting up Travis

We're almost done. We just need some scripts in a .travis.yml file to tell Travis what to do.

**NOTE**: The script below assumes that we're taking the code from the `code` branch and will generate the HTML to be published in the `master` branch of the same repository. You're free to use any other branch for the Markdown files but if you want to use `<username>.github.io` or `<org>.github.io`, the destination branch **MUST** be `master`.

```yaml
language: minimal

before_script:
  # Download and unzip the zola executable
  # Replace the version numbers in the URL by the version you want to use
  - curl -s -L https://github.com/getzola/zola/releases/download/v0.13.0/zola-v0.13.0-x86_64-unknown-linux-gnu.tar.gz | sudo tar xvzf - -C /usr/local/bin

script:
  - zola build

# If you are using a different folder than `public` for the output directory, you will
# need to change the `zola` command and the `ghp-import` path
after_success: |
  [ $TRAVIS_BRANCH = code ] &&
  [ $TRAVIS_PULL_REQUEST = false ] &&
  zola build &&
  sudo pip install ghp-import &&
  ghp-import -n public -b master &&
  git push -fq https://${GH_TOKEN}@github.com/${TRAVIS_REPO_SLUG}.git master
```

If your site is using a custom domain, you will need to mention it in the `ghp-import` command:
`ghp-import -c vaporsoft.net -n public` for example.

Credits: The Travis-CI section of this page is based on the article https://vaporsoft.net/publishing-gutenberg-to-github/<|MERGE_RESOLUTION|>--- conflicted
+++ resolved
@@ -18,11 +18,7 @@
 
 In either case, it seems to work best if you use `git submodule` to include your theme, e.g.:
 
-<<<<<<< HEAD
 ```bash
-=======
-```sh
->>>>>>> 662c2d3e
 git submodule add https://github.com/getzola/after-dark.git themes/after-dark
 ```
 
@@ -114,11 +110,7 @@
 it. The best way to ensure that it will have full access to the theme is to use git
 submodules. When doing this, ensure that you are using the `https` version of the URL.
 
-<<<<<<< HEAD
 ```bash
-=======
-```sh
->>>>>>> 662c2d3e
 $ git submodule add {THEME_URL} themes/{THEME_NAME}
 ```
 
